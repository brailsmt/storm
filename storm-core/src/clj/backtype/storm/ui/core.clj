;; Licensed to the Apache Software Foundation (ASF) under one
;; or more contributor license agreements.  See the NOTICE file
;; distributed with this work for additional information
;; regarding copyright ownership.  The ASF licenses this file
;; to you under the Apache License, Version 2.0 (the
;; "License"); you may not use this file except in compliance
;; with the License.  You may obtain a copy of the License at
;;
;; http://www.apache.org/licenses/LICENSE-2.0
;;
;; Unless required by applicable law or agreed to in writing, software
;; distributed under the License is distributed on an "AS IS" BASIS,
;; WITHOUT WARRANTIES OR CONDITIONS OF ANY KIND, either express or implied.
;; See the License for the specific language governing permissions and
;; limitations under the License.

(ns backtype.storm.ui.core
  (:use compojure.core)
  (:use ring.middleware.reload)
  (:use [hiccup core page-helpers])
  (:use [backtype.storm config util log])
  (:use [backtype.storm.ui helpers])
  (:use [backtype.storm.daemon [common :only [ACKER-COMPONENT-ID ACKER-INIT-STREAM-ID ACKER-ACK-STREAM-ID
                                              ACKER-FAIL-STREAM-ID system-id? mk-authorization-handler]]])
  (:use [ring.adapter.jetty :only [run-jetty]])
  (:use [clojure.string :only [blank? lower-case trim]])
  (:import [backtype.storm.utils Utils])
  (:import [backtype.storm.generated ExecutorSpecificStats
            ExecutorStats ExecutorSummary TopologyInfo SpoutStats BoltStats
            ErrorInfo ClusterSummary SupervisorSummary TopologySummary
            Nimbus$Client StormTopology GlobalStreamId RebalanceOptions
            KillOptions])
  (:import [backtype.storm.security.auth AuthUtils ReqContext])
  (:import [backtype.storm.generated AuthorizationException])
  (:import [backtype.storm.security.auth AuthUtils])
  (:import [java.io File])
  (:require [compojure.route :as route]
            [compojure.handler :as handler]
            [ring.util.response :as resp]
            [backtype.storm [thrift :as thrift]])
  (:import [org.apache.commons.lang StringEscapeUtils])
  (:gen-class))

(def ^:dynamic *STORM-CONF* (read-storm-config))
(def ^:dynamic *UI-ACL-HANDLER* (mk-authorization-handler (*STORM-CONF* NIMBUS-AUTHORIZER) *STORM-CONF*))

(def http-creds-handler (AuthUtils/GetUiHttpCredentialsPlugin *STORM-CONF*))

(defmacro with-nimbus
  [nimbus-sym & body]
  `(thrift/with-nimbus-connection
     [~nimbus-sym (*STORM-CONF* NIMBUS-HOST) (*STORM-CONF* NIMBUS-THRIFT-PORT)]
     ~@body))

(defn assert-authorized-user
  ([servlet-request op]
    (assert-authorized-user servlet-request op nil))
  ([servlet-request op topology-conf]
     (if http-creds-handler (.populateContext http-creds-handler (ReqContext/context) servlet-request))
     (if *UI-ACL-HANDLER*
       (let [context (ReqContext/context)]
         (if-not (.permit *UI-ACL-HANDLER* context op topology-conf)
           (let [principal (.principal context)
                 user (if principal (.getName principal) "unknown")]
             (throw (AuthorizationException.
                     (str "UI request '" op "' for '"
                          user "' user is not authorized")))))))))

(defn get-filled-stats
  [summs]
  (->> summs
       (map #(.get_stats ^ExecutorSummary %))
       (filter not-nil?)))

(defn read-storm-version
  "Returns a string containing the Storm version or 'Unknown'."
  []
  (let [storm-home (System/getProperty "storm.home")
        release-path (format "%s/RELEASE" storm-home)
        release-file (File. release-path)]
    (if (and (.exists release-file) (.isFile release-file))
      (trim (slurp release-path))
      "Unknown")))

(defn component-type
  "Returns the component type (either :bolt or :spout) for a given
  topology and component id. Returns nil if not found."
  [^StormTopology topology id]
  (let [bolts (.get_bolts topology)
        spouts (.get_spouts topology)]
    (cond
      (.containsKey bolts id) :bolt
      (.containsKey spouts id) :spout)))

(defn executor-summary-type
  [topology ^ExecutorSummary s]
  (component-type topology (.get_component_id s)))

(defn add-pairs
  ([] [0 0])
  ([[a1 a2] [b1 b2]]
   [(+ a1 b1) (+ a2 b2)]))

(defn expand-averages
  [avg counts]
  (let [avg (clojurify-structure avg)
        counts (clojurify-structure counts)]
    (into {}
          (for [[slice streams] counts]
            [slice
             (into {}
                   (for [[stream c] streams]
                     [stream
                      [(* c (get-in avg [slice stream]))
                       c]]
                     ))]))))

(defn expand-averages-seq
  [average-seq counts-seq]
  (->> (map vector average-seq counts-seq)
       (map #(apply expand-averages %))
       (apply merge-with (fn [s1 s2] (merge-with add-pairs s1 s2)))))

(defn- val-avg
  [[t c]]
  (if (= t 0) 0
    (double (/ t c))))

(defn aggregate-averages
  [average-seq counts-seq]
  (->> (expand-averages-seq average-seq counts-seq)
       (map-val
         (fn [s]
           (map-val val-avg s)))))

(defn aggregate-counts
  [counts-seq]
  (->> counts-seq
       (map clojurify-structure)
       (apply merge-with
              (fn [s1 s2]
                (merge-with + s1 s2)))))

(defn aggregate-avg-streams
  [avg counts]
  (let [expanded (expand-averages avg counts)]
    (->> expanded
         (map-val #(reduce add-pairs (vals %)))
         (map-val val-avg))))

(defn aggregate-count-streams
  [stats]
  (->> stats
       (map-val #(reduce + (vals %)))))

(defn aggregate-common-stats
  [stats-seq]
  {:emitted (aggregate-counts (map #(.get_emitted ^ExecutorStats %) stats-seq))
   :transferred (aggregate-counts (map #(.get_transferred ^ExecutorStats %) stats-seq))})

(defn mk-include-sys-fn
  [include-sys?]
  (if include-sys?
    (fn [_] true)
    (fn [stream] (and (string? stream) (not (system-id? stream))))))

(defn is-ack-stream
  [stream]
  (let [acker-streams
        [ACKER-INIT-STREAM-ID
         ACKER-ACK-STREAM-ID
         ACKER-FAIL-STREAM-ID]]
    (every? #(not= %1 stream) acker-streams)))

(defn pre-process
  [stream-summary include-sys?]
  (let [filter-fn (mk-include-sys-fn include-sys?)
        emitted (:emitted stream-summary)
        emitted (into {} (for [[window stat] emitted]
                           {window (filter-key filter-fn stat)}))
        transferred (:transferred stream-summary)
        transferred (into {} (for [[window stat] transferred]
                               {window (filter-key filter-fn stat)}))
        stream-summary (-> stream-summary (dissoc :emitted) (assoc :emitted emitted))
        stream-summary (-> stream-summary (dissoc :transferred) (assoc :transferred transferred))]
    stream-summary))

(defn aggregate-bolt-stats
  [stats-seq include-sys?]
  (let [stats-seq (collectify stats-seq)]
    (merge (pre-process (aggregate-common-stats stats-seq) include-sys?)
           {:acked
            (aggregate-counts (map #(.. ^ExecutorStats % get_specific get_bolt get_acked)
                                   stats-seq))
            :failed
            (aggregate-counts (map #(.. ^ExecutorStats % get_specific get_bolt get_failed)
                                   stats-seq))
            :executed
            (aggregate-counts (map #(.. ^ExecutorStats % get_specific get_bolt get_executed)
                                   stats-seq))
            :process-latencies
            (aggregate-averages (map #(.. ^ExecutorStats % get_specific get_bolt get_process_ms_avg)
                                     stats-seq)
                                (map #(.. ^ExecutorStats % get_specific get_bolt get_acked)
                                     stats-seq))
            :execute-latencies
            (aggregate-averages (map #(.. ^ExecutorStats % get_specific get_bolt get_execute_ms_avg)
                                     stats-seq)
                                (map #(.. ^ExecutorStats % get_specific get_bolt get_executed)
                                     stats-seq))})))

(defn aggregate-spout-stats
  [stats-seq include-sys?]
  (let [stats-seq (collectify stats-seq)]
    (merge (pre-process (aggregate-common-stats stats-seq) include-sys?)
           {:acked
            (aggregate-counts (map #(.. ^ExecutorStats % get_specific get_spout get_acked)
                                   stats-seq))
            :failed
            (aggregate-counts (map #(.. ^ExecutorStats % get_specific get_spout get_failed)
                                   stats-seq))
            :complete-latencies
            (aggregate-averages (map #(.. ^ExecutorStats % get_specific get_spout get_complete_ms_avg)
                                     stats-seq)
                                (map #(.. ^ExecutorStats % get_specific get_spout get_acked)
                                     stats-seq))})))

(defn aggregate-bolt-streams
  [stats]
  {:acked (aggregate-count-streams (:acked stats))
   :failed (aggregate-count-streams (:failed stats))
   :emitted (aggregate-count-streams (:emitted stats))
   :transferred (aggregate-count-streams (:transferred stats))
   :process-latencies (aggregate-avg-streams (:process-latencies stats)
                                             (:acked stats))
   :executed (aggregate-count-streams (:executed stats))
   :execute-latencies (aggregate-avg-streams (:execute-latencies stats)
                                             (:executed stats))})

(defn aggregate-spout-streams
  [stats]
  {:acked (aggregate-count-streams (:acked stats))
   :failed (aggregate-count-streams (:failed stats))
   :emitted (aggregate-count-streams (:emitted stats))
   :transferred (aggregate-count-streams (:transferred stats))
   :complete-latencies (aggregate-avg-streams (:complete-latencies stats)
                                              (:acked stats))})

(defn spout-summary?
  [topology s]
  (= :spout (executor-summary-type topology s)))

(defn bolt-summary?
  [topology s]
  (= :bolt (executor-summary-type topology s)))

(defn group-by-comp
  [summs]
  (let [ret (group-by #(.get_component_id ^ExecutorSummary %) summs)]
    (into (sorted-map) ret )))

(defn error-subset
  [error-str]
  (apply str (take 200 error-str)))

(defn most-recent-error
  [errors-list]
  (let [error (->> errors-list
                   (sort-by #(.get_error_time_secs ^ErrorInfo %))
                   reverse
                   first)]
     error))

(defn component-task-summs
  [^TopologyInfo summ topology id]
  (let [spout-summs (filter (partial spout-summary? topology) (.get_executors summ))
        bolt-summs (filter (partial bolt-summary? topology) (.get_executors summ))
        spout-comp-summs (group-by-comp spout-summs)
        bolt-comp-summs (group-by-comp bolt-summs)
        ret (if (contains? spout-comp-summs id)
              (spout-comp-summs id)
              (bolt-comp-summs id))]
    (sort-by #(-> ^ExecutorSummary % .get_executor_info .get_task_start) ret)))

(defn worker-log-link [host port topology-id]
  (let [fname (logs-filename topology-id port)]
    (url-format (str "http://%s:%s/log?file=%s")
          host (*STORM-CONF* LOGVIEWER-PORT) fname)))

(defn compute-executor-capacity
  [^ExecutorSummary e]
  (let [stats (.get_stats e)
        stats (if stats
                (-> stats
                    (aggregate-bolt-stats true)
                    (aggregate-bolt-streams)
                    swap-map-order
                    (get "600")))
        uptime (nil-to-zero (.get_uptime_secs e))
        window (if (< uptime 600) uptime 600)
        executed (-> stats :executed nil-to-zero)
        latency (-> stats :execute-latencies nil-to-zero)]
    (if (> window 0)
      (div (* executed latency) (* 1000 window)))))

(defn compute-bolt-capacity
  [executors]
  (->> executors
       (map compute-executor-capacity)
       (map nil-to-zero)
       (apply max)))

(defn get-error-time
  [error]
  (if error
    (time-delta (.get_error_time_secs ^ErrorInfo error))))

(defn get-error-data
  [error]
  (if error
    (error-subset (.get_error ^ErrorInfo error))
    ""))

(defn get-error-port
  [error error-host top-id]
  (if error
    (.get_port ^ErrorInfo error)
    ""))

(defn get-error-host
  [error]
  (if error
    (.get_host ^ErrorInfo error)
    ""))

(defn spout-streams-stats
  [summs include-sys?]
  (let [stats-seq (get-filled-stats summs)]
    (aggregate-spout-streams
      (aggregate-spout-stats
        stats-seq include-sys?))))

(defn bolt-streams-stats
  [summs include-sys?]
  (let [stats-seq (get-filled-stats summs)]
    (aggregate-bolt-streams
      (aggregate-bolt-stats
        stats-seq include-sys?))))

(defn total-aggregate-stats
  [spout-summs bolt-summs include-sys?]
  (let [spout-stats (get-filled-stats spout-summs)
        bolt-stats (get-filled-stats bolt-summs)
        agg-spout-stats (-> spout-stats
                            (aggregate-spout-stats include-sys?)
                            aggregate-spout-streams)
        agg-bolt-stats (-> bolt-stats
                           (aggregate-bolt-stats include-sys?)
                           aggregate-bolt-streams)]
    (merge-with
      (fn [s1 s2]
        (merge-with + s1 s2))
      (select-keys
        agg-bolt-stats
        [:emitted :transferred :acked :failed :complete-latencies])
      (select-keys
        agg-spout-stats
        [:emitted :transferred :acked :failed :complete-latencies]))))

(defn stats-times
  [stats-map]
  (sort-by #(Integer/parseInt %)
           (-> stats-map
               clojurify-structure
               (dissoc ":all-time")
               keys)))

(defn window-hint
  [window]
  (if (= window ":all-time")
    "All time"
    (pretty-uptime-sec window)))

(defn topology-action-button
  [id name action command is-wait default-wait enabled]
  [:input {:type "button"
           :value action
           (if enabled :enabled :disabled) ""
           :onclick (str "confirmAction('"
                         (StringEscapeUtils/escapeJavaScript id) "', '"
                         (StringEscapeUtils/escapeJavaScript name) "', '"
                         command "', " is-wait ", " default-wait ")")}])

(defn sanitize-stream-name
  [name]
  (let [sym-regex #"(?![A-Za-z_\-:\.])."]
    (str
     (if (re-find #"^[A-Za-z]" name)
       (clojure.string/replace name sym-regex "_")
       (clojure.string/replace (str \s name) sym-regex "_"))
     (hash name))))

(defn sanitize-transferred
  [transferred]
  (into {}
        (for [[time, stream-map] transferred]
          [time, (into {}
                       (for [[stream, trans] stream-map]
                         [(sanitize-stream-name stream), trans]))])))

(defn visualization-data
  [spout-bolt spout-comp-summs bolt-comp-summs window storm-id]
  (let [components (for [[id spec] spout-bolt]
            [id
             (let [inputs (.get_inputs (.get_common spec))
                   bolt-summs (get bolt-comp-summs id)
                   spout-summs (get spout-comp-summs id)
                   bolt-cap (if bolt-summs
                              (compute-bolt-capacity bolt-summs)
                              0)]
               {:type (if bolt-summs "bolt" "spout")
                :capacity bolt-cap
                :latency (if bolt-summs
                           (get-in
                             (bolt-streams-stats bolt-summs true)
                             [:process-latencies window])
                           (get-in
                             (spout-streams-stats spout-summs true)
                             [:complete-latencies window]))
                :transferred (or
                               (get-in
                                 (spout-streams-stats spout-summs true)
                                 [:transferred window])
                               (get-in
                                 (bolt-streams-stats bolt-summs true)
                                 [:transferred window]))
                :stats (let [mapfn (fn [dat]
                                     (map (fn [^ExecutorSummary summ]
                                            {:host (.get_host summ)
                                             :port (.get_port summ)
                                             :uptime_secs (.get_uptime_secs summ)
                                             :transferred (if-let [stats (.get_stats summ)]
                                                            (sanitize-transferred (.get_transferred stats)))})
                                          dat))]
                         (if bolt-summs
                           (mapfn bolt-summs)
                           (mapfn spout-summs)))
                :link (url-format "/component.html?id=%s&topology_id=%s" id storm-id)
                :inputs (for [[global-stream-id group] inputs]
                          {:component (.get_componentId global-stream-id)
                           :stream (.get_streamId global-stream-id)
                           :sani-stream (sanitize-stream-name (.get_streamId global-stream-id))
                           :grouping (clojure.core/name (thrift/grouping-type group))})})])]
    (into {} (doall components))))

(defn stream-boxes [datmap]
  (let [filter-fn (mk-include-sys-fn true)
        streams
        (vec (doall (distinct
                     (apply concat
                            (for [[k v] datmap]
                              (for [m (get v :inputs)]
                                {:stream (get m :stream)
                                 :sani-stream (get m :sani-stream)
                                 :checked (is-ack-stream (get m :stream))}))))))]
    (map (fn [row]
           {:row row}) (partition 4 4 nil streams))))

(defn mk-visualization-data
  [id window include-sys?]
  (with-nimbus
    nimbus
    (let [window (if window window ":all-time")
          topology (.getTopology ^Nimbus$Client nimbus id)
          spouts (.get_spouts topology)
          bolts (.get_bolts topology)
          summ (.getTopologyInfo ^Nimbus$Client nimbus id)
          execs (.get_executors summ)
          spout-summs (filter (partial spout-summary? topology) execs)
          bolt-summs (filter (partial bolt-summary? topology) execs)
          spout-comp-summs (group-by-comp spout-summs)
          bolt-comp-summs (group-by-comp bolt-summs)
          bolt-comp-summs (filter-key (mk-include-sys-fn include-sys?)
                                      bolt-comp-summs)
          topology-conf (from-json
                          (.getTopologyConf ^Nimbus$Client nimbus id))]
      (visualization-data
       (merge (hashmap-to-persistent spouts)
              (hashmap-to-persistent bolts))
       spout-comp-summs bolt-comp-summs window id))))

(defn cluster-configuration []
  (with-nimbus nimbus
    (.getNimbusConf ^Nimbus$Client nimbus)))

(defn cluster-summary
  ([user]
     (with-nimbus nimbus
        (cluster-summary (.getClusterInfo ^Nimbus$Client nimbus) user)))
  ([^ClusterSummary summ user]
     (let [sups (.get_supervisors summ)
        used-slots (reduce + (map #(.get_num_used_workers ^SupervisorSummary %) sups))
        total-slots (reduce + (map #(.get_num_workers ^SupervisorSummary %) sups))
        free-slots (- total-slots used-slots)
        total-tasks (->> (.get_topologies summ)
                         (map #(.get_num_tasks ^TopologySummary %))
                         (reduce +))
        total-executors (->> (.get_topologies summ)
                             (map #(.get_num_executors ^TopologySummary %))
                             (reduce +))]
       {"user" user
        "stormVersion" (read-storm-version)
        "nimbusUptime" (pretty-uptime-sec (.get_nimbus_uptime_secs summ))
        "supervisors" (count sups)
        "slotsTotal" total-slots
        "slotsUsed"  used-slots
        "slotsFree" free-slots
        "executorsTotal" total-executors
        "tasksTotal" total-tasks })))

(defn supervisor-summary
  ([]
   (with-nimbus nimbus
                (supervisor-summary
                  (.get_supervisors (.getClusterInfo ^Nimbus$Client nimbus)))))
  ([summs]
   {"supervisors"
    (for [^SupervisorSummary s summs]
      {"id" (.get_supervisor_id s)
       "host" (.get_host s)
       "uptime" (pretty-uptime-sec (.get_uptime_secs s))
       "slotsTotal" (.get_num_workers s)
       "slotsUsed" (.get_num_used_workers s)})}))

(defn all-topologies-summary
  ([]
   (with-nimbus
     nimbus
     (all-topologies-summary
       (.get_topologies (.getClusterInfo ^Nimbus$Client nimbus)))))
  ([summs]
   {"topologies"
    (for [^TopologySummary t summs]
      {"id" (.get_id t)
       "owner" (.get_owner t)
       "name" (.get_name t)
       "status" (.get_status t)
       "uptime" (pretty-uptime-sec (.get_uptime_secs t))
       "tasksTotal" (.get_num_tasks t)
       "workersTotal" (.get_num_workers t)
       "executorsTotal" (.get_num_executors t)
       "schedulerInfo" (.get_sched_status t)})}))

(defn topology-stats [id window stats]
  (let [times (stats-times (:emitted stats))
        display-map (into {} (for [t times] [t pretty-uptime-sec]))
        display-map (assoc display-map ":all-time" (fn [_] "All time"))]
    (for [k (concat times [":all-time"])
          :let [disp ((display-map k) k)]]
      {"windowPretty" disp
       "window" k
       "emitted" (get-in stats [:emitted k])
       "transferred" (get-in stats [:transferred k])
       "completeLatency" (float-str (get-in stats [:complete-latencies k]))
       "acked" (get-in stats [:acked k])
       "failed" (get-in stats [:failed k])})))

(defn spout-comp [top-id summ-map errors window include-sys?]
  (for [[id summs] summ-map
        :let [stats-seq (get-filled-stats summs)
              stats (aggregate-spout-streams
                     (aggregate-spout-stats
                      stats-seq include-sys?))
              last-error (most-recent-error (get errors id))
              error-host (get-error-host last-error)
              error-port (get-error-port last-error error-host top-id)]]
    {"spoutId" id
     "executors" (count summs)
     "tasks" (sum-tasks summs)
     "emitted" (get-in stats [:emitted window])
     "transferred" (get-in stats [:transferred window])
     "completeLatency" (float-str (get-in stats [:complete-latencies window]))
     "acked" (get-in stats [:acked window])
     "failed" (get-in stats [:failed window])
     "errorHost" error-host
     "errorPort" error-port
     "errorWorkerLogLink" (worker-log-link error-host error-port top-id)
     "errorLapsedSecs" (get-error-time last-error)
     "lastError" (get-error-data last-error)}))

(defn bolt-comp [top-id summ-map errors window include-sys?]
  (for [[id summs] summ-map
        :let [stats-seq (get-filled-stats summs)
              stats (aggregate-bolt-streams
                     (aggregate-bolt-stats
                      stats-seq include-sys?))
              last-error (most-recent-error (get errors id))
              error-host (get-error-host last-error)
              error-port (get-error-port last-error error-host top-id)]]
    {"boltId" id
     "executors" (count summs)
     "tasks" (sum-tasks summs)
     "emitted" (get-in stats [:emitted window])
     "transferred" (get-in stats [:transferred window])
     "capacity" (float-str (nil-to-zero (compute-bolt-capacity summs)))
     "executeLatency" (float-str (get-in stats [:execute-latencies window]))
     "executed" (get-in stats [:executed window])
     "processLatency" (float-str (get-in stats [:process-latencies window]))
     "acked" (get-in stats [:acked window])
     "failed" (get-in stats [:failed window])
     "errorHost" error-host
     "errorPort" error-port
     "errorWorkerLogLink" (worker-log-link error-host error-port top-id)
     "errorLapsedSecs" (get-error-time last-error)
     "lastError" (get-error-data last-error)}))

(defn topology-summary [^TopologyInfo summ]
  (let [executors (.get_executors summ)
        workers (set (for [^ExecutorSummary e executors]
                       [(.get_host e) (.get_port e)]))]
      {"id" (.get_id summ)
       "owner" (.get_owner summ)
       "name" (.get_name summ)
       "status" (.get_status summ)
       "uptime" (pretty-uptime-sec (.get_uptime_secs summ))
       "tasksTotal" (sum-tasks executors)
       "workersTotal" (count workers)
       "executorsTotal" (count executors)
       "schedulerInfo" (.get_sched_status summ)}))

(defn spout-summary-json [topology-id id stats window]
  (let [times (stats-times (:emitted stats))
        display-map (into {} (for [t times] [t pretty-uptime-sec]))
        display-map (assoc display-map ":all-time" (fn [_] "All time"))]
     (for [k (concat times [":all-time"])
           :let [disp ((display-map k) k)]]
       {"windowPretty" disp
        "window" k
        "emitted" (get-in stats [:emitted k])
        "transferred" (get-in stats [:transferred k])
        "completeLatency" (float-str (get-in stats [:complete-latencies k]))
        "acked" (get-in stats [:acked k])
        "failed" (get-in stats [:failed k])})))

(defn topology-page [id window include-sys? user]
  (with-nimbus nimbus
    (let [window (if window window ":all-time")
          window-hint (window-hint window)
          summ (.getTopologyInfo ^Nimbus$Client nimbus id)
          topology (.getTopology ^Nimbus$Client nimbus id)
          topology-conf (from-json (.getTopologyConf ^Nimbus$Client nimbus id))
          spout-summs (filter (partial spout-summary? topology) (.get_executors summ))
          bolt-summs (filter (partial bolt-summary? topology) (.get_executors summ))
          spout-comp-summs (group-by-comp spout-summs)
          bolt-comp-summs (group-by-comp bolt-summs)
          bolt-comp-summs (filter-key (mk-include-sys-fn include-sys?) bolt-comp-summs)
          name (.get_name summ)
          status (.get_status summ)
          msg-timeout (topology-conf TOPOLOGY-MESSAGE-TIMEOUT-SECS)
          spouts (.get_spouts topology)
          bolts (.get_bolts topology)
          visualizer-data (visualization-data (merge (hashmap-to-persistent spouts)
                                                     (hashmap-to-persistent bolts))
                                              spout-comp-summs
                                              bolt-comp-summs
                                              window
                                              id)]
      (merge
       (topology-summary summ)
       {"user" user
        "window" window
        "windowHint" window-hint
        "msgTimeout" msg-timeout
        "topologyStats" (topology-stats id window (total-aggregate-stats spout-summs bolt-summs include-sys?))
        "spouts" (spout-comp id spout-comp-summs (.get_errors summ) window include-sys?)
        "bolts" (bolt-comp id bolt-comp-summs (.get_errors summ) window include-sys?)
        "configuration" topology-conf
        "visualizationTable" (stream-boxes visualizer-data)}))))

(defn spout-output-stats
  [stream-summary window]
  (let [stream-summary (map-val swap-map-order (swap-map-order stream-summary))]
    (for [[s stats] (stream-summary window)]
      {"stream" s
       "emitted" (nil-to-zero (:emitted stats))
       "transferred" (nil-to-zero (:transferred stats))
       "completeLatency" (float-str (:complete-latencies stats))
       "acked" (nil-to-zero (:acked stats))
       "failed" (nil-to-zero (:failed stats))})))

(defn spout-executor-stats
  [topology-id executors window include-sys?]
  (for [^ExecutorSummary e executors
        :let [stats (.get_stats e)
              stats (if stats
                      (-> stats
                          (aggregate-spout-stats include-sys?)
                          aggregate-spout-streams
                          swap-map-order
                          (get window)))]]
    {"id" (pretty-executor-info (.get_executor_info e))
     "uptime" (pretty-uptime-sec (.get_uptime_secs e))
     "host" (.get_host e)
     "port" (.get_port e)
     "emitted" (nil-to-zero (:emitted stats))
     "transferred" (nil-to-zero (:transferred stats))
     "completeLatency" (float-str (:complete-latencies stats))
     "acked" (nil-to-zero (:acked stats))
     "failed" (nil-to-zero (:failed stats))
     "workerLogLink" (worker-log-link (.get_host e) (.get_port e) topology-id)}))

(defn component-errors
  [errors-list topology-id]
  (let [errors (->> errors-list
                    (sort-by #(.get_error_time_secs ^ErrorInfo %))
                    reverse)]
    {"componentErrors"
     (for [^ErrorInfo e errors]
       {"time" (* 1000 (long (.get_error_time_secs e)))
        "errorHost" (.get_host e)
        "errorPort"  (.get_port e)
        "errorWorkerLogLink"  (worker-log-link (.get_host e) (.get_port e) topology-id)
        "errorLapsedSecs" (get-error-time e)
        "error" (.get_error e)})}))

(defn spout-stats
  [window ^TopologyInfo topology-info component executors include-sys?]
  (let [window-hint (str " (" (window-hint window) ")")
        stats (get-filled-stats executors)
        stream-summary (-> stats (aggregate-spout-stats include-sys?))
        summary (-> stream-summary aggregate-spout-streams)]
    {"spoutSummary" (spout-summary-json
                      (.get_id topology-info) component summary window)
     "outputStats" (spout-output-stats stream-summary window)
     "executorStats" (spout-executor-stats (.get_id topology-info)
                                           executors window include-sys?)}))

(defn bolt-summary
  [topology-id id stats window]
  (let [times (stats-times (:emitted stats))
        display-map (into {} (for [t times] [t pretty-uptime-sec]))
        display-map (assoc display-map ":all-time" (fn [_] "All time"))]
    (for [k (concat times [":all-time"])
          :let [disp ((display-map k) k)]]
      {"window" k
       "windowPretty" disp
       "emitted" (get-in stats [:emitted k])
       "transferred" (get-in stats [:transferred k])
       "executeLatency" (float-str (get-in stats [:execute-latencies k]))
       "executed" (get-in stats [:executed k])
       "processLatency" (float-str (get-in stats [:process-latencies k]))
       "acked" (get-in stats [:acked k])
       "failed" (get-in stats [:failed k])})))

(defn bolt-output-stats
  [stream-summary window]
  (let [stream-summary (-> stream-summary
                           swap-map-order
                           (get window)
                           (select-keys [:emitted :transferred])
                           swap-map-order)]
    (for [[s stats] stream-summary]
      {"stream" s
        "emitted" (nil-to-zero (:emitted stats))
        "transferred" (nil-to-zero (:transferred stats))})))

(defn bolt-input-stats
  [stream-summary window]
  (let [stream-summary
        (-> stream-summary
            swap-map-order
            (get window)
            (select-keys [:acked :failed :process-latencies
                          :executed :execute-latencies])
            swap-map-order)]
    (for [[^GlobalStreamId s stats] stream-summary]
      {"component" (.get_componentId s)
       "stream" (.get_streamId s)
       "executeLatency" (float-str (:execute-latencies stats))
       "processLatency" (float-str (:execute-latencies stats))
       "executed" (nil-to-zero (:executed stats))
       "acked" (nil-to-zero (:acked stats))
       "failed" (nil-to-zero (:failed stats))})))

(defn bolt-executor-stats
  [topology-id executors window include-sys?]
  (for [^ExecutorSummary e executors
        :let [stats (.get_stats e)
              stats (if stats
                      (-> stats
                          (aggregate-bolt-stats include-sys?)
                          (aggregate-bolt-streams)
                          swap-map-order
                          (get window)))]]
    {"id" (pretty-executor-info (.get_executor_info e))
     "uptime" (pretty-uptime-sec (.get_uptime_secs e))
     "host" (.get_host e)
     "port" (.get_port e)
     "emitted" (nil-to-zero (:emitted stats))
     "transferred" (nil-to-zero (:transferred stats))
     "capacity" (float-str (nil-to-zero (compute-executor-capacity e)))
     "executeLatency" (float-str (:execute-latencies stats))
     "executed" (nil-to-zero (:executed stats))
     "processLatency" (float-str (:process-latencies stats))
     "acked" (nil-to-zero (:acked stats))
     "failed" (nil-to-zero (:failed stats))
     "workerLogLink" (worker-log-link (.get_host e) (.get_port e) topology-id)}))

(defn bolt-stats
  [window ^TopologyInfo topology-info component executors include-sys?]
  (let [window-hint (str " (" (window-hint window) ")")
        stats (get-filled-stats executors)
        stream-summary (-> stats (aggregate-bolt-stats include-sys?))
        summary (-> stream-summary aggregate-bolt-streams)]
    {"boltStats" (bolt-summary (.get_id topology-info) component summary window)
     "inputStats" (bolt-input-stats stream-summary window)
     "outputStats" (bolt-output-stats stream-summary window)
     "executorStats" (bolt-executor-stats
                       (.get_id topology-info) executors window include-sys?)}))

(defn component-page
  [topology-id component window include-sys? user]
  (with-nimbus nimbus
    (let [window (if window window ":all-time")
          summ (.getTopologyInfo ^Nimbus$Client nimbus topology-id)
          topology (.getTopology ^Nimbus$Client nimbus topology-id)
          topology-conf (from-json (.getTopologyConf ^Nimbus$Client nimbus topology-id))
          type (component-type topology component)
          summs (component-task-summs summ topology component)
          spec (cond (= type :spout) (spout-stats window summ component summs include-sys?)
                     (= type :bolt) (bolt-stats window summ component summs include-sys?))
          errors (component-errors (get (.get_errors summ) component) topology-id)]
      (merge
        {"user" user
         "id" component
         "name" (.get_name summ)
         "executors" (count summs)
         "tasks" (sum-tasks summs)
         "topologyId" topology-id
         "window" window
         "componentType" (name type)
         "windowHint" (window-hint window)}
       spec errors))))

(defn topology-config [topology-id]
  (with-nimbus nimbus
     (from-json (.getTopologyConf ^Nimbus$Client nimbus topology-id))))

(defn check-include-sys?
  [sys?]
  (if (or (nil? sys?) (= "false" sys?)) false true))

(defn wrap-json-in-callback [callback response]
  (str callback "(" response ");"))

(defnk json-response
  [data callback :serialize-fn to-json :status 200]
     {:status status
      :headers (if (not-nil? callback) {"Content-Type" "application/javascript"}
                {"Content-Type" "application/json"})
      :body (if (not-nil? callback)
              (wrap-json-in-callback callback (serialize-fn data))
              (serialize-fn data))})

(def http-creds-handler (AuthUtils/GetUiHttpCredentialsPlugin *STORM-CONF*))

(defroutes main-routes
<<<<<<< HEAD
  (GET "/api/v1/cluster/configuration" []
       (cluster-configuration))
  (GET "/api/v1/cluster/summary" [:as {:keys [cookies servlet-request]}]
       (let [user (.getUserName http-creds-handler servlet-request)]
         (assert-authorized-user servlet-request "getClusterInfo")
         (json-response (cluster-summary user))))
  (GET "/api/v1/supervisor/summary" [:as {:keys [cookies servlet-request]}]
       (assert-authorized-user servlet-request "getClusterInfo")
       (json-response (supervisor-summary)))
  (GET "/api/v1/topology/summary" [:as {:keys [cookies servlet-request]}]
       (assert-authorized-user servlet-request "getClusterInfo")
       (json-response (all-topologies-summary)))
  (GET  "/api/v1/topology/:id" [:as {:keys [cookies servlet-request]} id & m]
        (let [id (url-decode id)
              user (.getUserName http-creds-handler servlet-request)]
          (assert-authorized-user servlet-request "getTopology" (topology-config id))
          (json-response (topology-page id (:window m) (check-include-sys? (:sys m)) user))))
  (GET "/api/v1/topology/:id/visualization" [:as {:keys [cookies servlet-request]} id & m]
        (let [id (url-decode id)]
          (assert-authorized-user servlet-request "getTopology" (topology-config id))
          (json-response (mk-visualization-data id (:window m) (check-include-sys? (:sys m))))))
  (GET "/api/v1/topology/:id/component/:component" [:as {:keys [cookies servlet-request]} id component & m]
       (let [id (url-decode id)
             component (url-decode component)
             user (.getUserName http-creds-handler servlet-request)]
         (assert-authorized-user servlet-request "getTopology" (topology-config id))
         (json-response (component-page id component (:window m) (check-include-sys? (:sys m)) user))))
  (POST "/api/v1/topology/:id/activate" [:as {:keys [cookies servlet-request]} id]
=======
  (GET "/api/v1/cluster/configuration" [& m]
       (json-response (cluster-configuration)
                      (:callback m) :serialize-fn identity))
  (GET "/api/v1/cluster/summary" [& m]
       (json-response (cluster-summary) (:callback m)))
  (GET "/api/v1/supervisor/summary" [& m]
       (json-response (supervisor-summary) (:callback m)))
  (GET "/api/v1/topology/summary" [& m]
       (json-response (all-topologies-summary) (:callback m)))
  (GET  "/api/v1/topology/:id" [id & m]
        (let [id (url-decode id)]
          (json-response (topology-page id (:window m) (check-include-sys? (:sys m))) (:callback m))))
  (GET "/api/v1/topology/:id/visualization" [:as {:keys [cookies servlet-request]} id & m]
       (json-response (mk-visualization-data id (:window m) (check-include-sys? (:sys m))) (:callback m)))
  (GET "/api/v1/topology/:id/component/:component" [id component & m]
       (let [id (url-decode id)
             component (url-decode component)]
         (json-response (component-page id component (:window m) (check-include-sys? (:sys m))) (:callback m))))
  (POST "/api/v1/topology/:id/activate" [id]
>>>>>>> d9b68ab1
    (with-nimbus nimbus
      (let [id (url-decode id)
            tplg (.getTopologyInfo ^Nimbus$Client nimbus id)
            name (.get_name tplg)]
        (assert-authorized-user servlet-request "activate" (topology-config id))
        (.activate nimbus name)
        (log-message "Activating topology '" name "'")))
    (resp/redirect (str "/api/v1/topology/" id)))
  (POST "/api/v1/topology/:id/deactivate" [:as {:keys [cookies servlet-request]} id]
    (with-nimbus nimbus
      (let [id (url-decode id)
            tplg (.getTopologyInfo ^Nimbus$Client nimbus id)
            name (.get_name tplg)]
        (assert-authorized-user servlet-request "deactivate" (topology-config id))
        (.deactivate nimbus name)
        (log-message "Deactivating topology '" name "'")))
    (resp/redirect (str "/api/v1/topology/" id)))
  (POST "/api/v1/topology/:id/rebalance/:wait-time" [:as {:keys [cookies servlet-request]} id wait-time]
    (with-nimbus nimbus
      (let [id (url-decode id)
            tplg (.getTopologyInfo ^Nimbus$Client nimbus id)
            name (.get_name tplg)
            options (RebalanceOptions.)]
        (assert-authorized-user servlet-request "rebalance" (topology-config id))
        (.set_wait_secs options (Integer/parseInt wait-time))
        (.rebalance nimbus name options)
        (log-message "Rebalancing topology '" name "' with wait time: " wait-time " secs")))
    (resp/redirect (str "/api/v1/topology/" id)))
  (POST "/api/v1/topology/:id/kill/:wait-time" [:as {:keys [cookies servlet-request]} id wait-time]
    (with-nimbus nimbus
      (let [id (url-decode id)
            tplg (.getTopologyInfo ^Nimbus$Client nimbus id)
            name (.get_name tplg)
            options (KillOptions.)]
        (assert-authorized-user servlet-request "killTopology" (topology-config id))
        (.set_wait_secs options (Integer/parseInt wait-time))
        (.killTopologyWithOpts nimbus name options)
        (log-message "Killing topology '" name "' with wait time: " wait-time " secs")))
    (resp/redirect (str "/api/v1/topology/" id)))

  (GET "/" [:as {cookies :cookies}]
       (resp/redirect "/index.html"))
  (route/resources "/")
  (route/not-found "Page not found"))

(defn exception->json
  [ex]
  {"error" "Internal Server Error"
   "errorMessage"
   (let [sw (java.io.StringWriter.)]
     (.printStackTrace ex (java.io.PrintWriter. sw))
     (.toString sw))})

(defn catch-errors
  [handler]
  (fn [request]
    (try
      (handler request)
      (catch Exception ex
        (json-response (exception->json ex) ((:query-params request) "callback") :status 500)))))

(def app
  (handler/site (-> main-routes
                    (wrap-reload '[backtype.storm.ui.core])
                    catch-errors)))

(defn start-server!
  []
  (try
    (let [conf *STORM-CONF*
          header-buffer-size (int (.get conf UI-HEADER-BUFFER-BYTES))
          filters-confs [{:filter-class (conf UI-FILTER)
                          :filter-params (conf UI-FILTER-PARAMS)}]]
      (run-jetty app {:port (conf UI-PORT)
                          :join? false
                          :configurator (fn [server]
                                          (doseq [connector (.getConnectors server)]
                                            (.setRequestHeaderSize connector header-buffer-size))
                                          (config-filter server app filters-confs))}))
   (catch Exception ex
     (log-error ex))))

(defn -main [] (start-server!))<|MERGE_RESOLUTION|>--- conflicted
+++ resolved
@@ -865,56 +865,35 @@
 (def http-creds-handler (AuthUtils/GetUiHttpCredentialsPlugin *STORM-CONF*))
 
 (defroutes main-routes
-<<<<<<< HEAD
-  (GET "/api/v1/cluster/configuration" []
-       (cluster-configuration))
-  (GET "/api/v1/cluster/summary" [:as {:keys [cookies servlet-request]}]
+  (GET "/api/v1/cluster/configuration" [& m]
+       (json-response (cluster-configuration)
+                      (:callback m) :serialize-fn identity))
+  (GET "/api/v1/cluster/summary" [:as {:keys [cookies servlet-request]} & m]
        (let [user (.getUserName http-creds-handler servlet-request)]
          (assert-authorized-user servlet-request "getClusterInfo")
-         (json-response (cluster-summary user))))
-  (GET "/api/v1/supervisor/summary" [:as {:keys [cookies servlet-request]}]
+         (json-response (cluster-summary user) (:callback m))))
+  (GET "/api/v1/supervisor/summary" [:as {:keys [cookies servlet-request]} & m]
        (assert-authorized-user servlet-request "getClusterInfo")
-       (json-response (supervisor-summary)))
-  (GET "/api/v1/topology/summary" [:as {:keys [cookies servlet-request]}]
+       (json-response (supervisor-summary) (:callback m)))
+  (GET "/api/v1/topology/summary" [:as {:keys [cookies servlet-request]} & m]
        (assert-authorized-user servlet-request "getClusterInfo")
-       (json-response (all-topologies-summary)))
+       (json-response (all-topologies-summary) (:callback m)))
   (GET  "/api/v1/topology/:id" [:as {:keys [cookies servlet-request]} id & m]
         (let [id (url-decode id)
               user (.getUserName http-creds-handler servlet-request)]
           (assert-authorized-user servlet-request "getTopology" (topology-config id))
-          (json-response (topology-page id (:window m) (check-include-sys? (:sys m)) user))))
+          (json-response (topology-page id (:window m) (check-include-sys? (:sys m)) user) (:callback m))))
   (GET "/api/v1/topology/:id/visualization" [:as {:keys [cookies servlet-request]} id & m]
         (let [id (url-decode id)]
           (assert-authorized-user servlet-request "getTopology" (topology-config id))
-          (json-response (mk-visualization-data id (:window m) (check-include-sys? (:sys m))))))
+          (json-response (mk-visualization-data id (:window m) (check-include-sys? (:sys m))) (:callback m))))
   (GET "/api/v1/topology/:id/component/:component" [:as {:keys [cookies servlet-request]} id component & m]
        (let [id (url-decode id)
              component (url-decode component)
              user (.getUserName http-creds-handler servlet-request)]
          (assert-authorized-user servlet-request "getTopology" (topology-config id))
-         (json-response (component-page id component (:window m) (check-include-sys? (:sys m)) user))))
+         (json-response (component-page id component (:window m) (check-include-sys? (:sys m)) user) (:callback m))))
   (POST "/api/v1/topology/:id/activate" [:as {:keys [cookies servlet-request]} id]
-=======
-  (GET "/api/v1/cluster/configuration" [& m]
-       (json-response (cluster-configuration)
-                      (:callback m) :serialize-fn identity))
-  (GET "/api/v1/cluster/summary" [& m]
-       (json-response (cluster-summary) (:callback m)))
-  (GET "/api/v1/supervisor/summary" [& m]
-       (json-response (supervisor-summary) (:callback m)))
-  (GET "/api/v1/topology/summary" [& m]
-       (json-response (all-topologies-summary) (:callback m)))
-  (GET  "/api/v1/topology/:id" [id & m]
-        (let [id (url-decode id)]
-          (json-response (topology-page id (:window m) (check-include-sys? (:sys m))) (:callback m))))
-  (GET "/api/v1/topology/:id/visualization" [:as {:keys [cookies servlet-request]} id & m]
-       (json-response (mk-visualization-data id (:window m) (check-include-sys? (:sys m))) (:callback m)))
-  (GET "/api/v1/topology/:id/component/:component" [id component & m]
-       (let [id (url-decode id)
-             component (url-decode component)]
-         (json-response (component-page id component (:window m) (check-include-sys? (:sys m))) (:callback m))))
-  (POST "/api/v1/topology/:id/activate" [id]
->>>>>>> d9b68ab1
     (with-nimbus nimbus
       (let [id (url-decode id)
             tplg (.getTopologyInfo ^Nimbus$Client nimbus id)
