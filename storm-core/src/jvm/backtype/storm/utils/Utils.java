--- conflicted
+++ resolved
@@ -312,19 +312,6 @@
     }
     
     public static Integer getInt(Object o) {
-<<<<<<< HEAD
-        if(o instanceof Long) {
-            return ((Long) o ).intValue();
-        } else if (o instanceof Integer) {
-            return (Integer) o;
-        } else if (o instanceof Short) {
-            return ((Short) o).intValue();
-        } else if (o instanceof String) {
-            return Integer.parseInt((String) o);
-        } else {
-            throw new IllegalArgumentException("Don't know how to convert " + o + " + to int");
-        }
-=======
       Integer result = getInt(o, null);
       if (null == result) {
         throw new IllegalArgumentException("Don't know how to convert null + to int");
@@ -343,6 +330,8 @@
           return (Integer) o;
       } else if (o instanceof Short) {
           return ((Short) o).intValue();
+      } else if (o instanceof String) {
+          return Integer.parseInt((String) o);
       } else {
           throw new IllegalArgumentException("Don't know how to convert " + o + " + to int");
       }
@@ -358,7 +347,6 @@
       } else {
           throw new IllegalArgumentException("Don't know how to convert " + o + " + to boolean");
       }
->>>>>>> c89fb820
     }
     
     public static long secureRandomLong() {
@@ -424,15 +412,9 @@
         ret.start();
         return ret;
     }
-<<<<<<< HEAD
 
     public static CuratorFramework newCuratorStarted(Map conf, List<String> servers, Object port, ZookeeperAuthInfo auth) {
         CuratorFramework ret = newCurator(conf, servers, port, auth);
-=======
-    
-    public static CuratorFramework newCuratorStarted(Map conf, List<String> servers, Object port) {
-        CuratorFramework ret = newCurator(conf, servers, port);
->>>>>>> c89fb820
         ret.start();
         return ret;
     }    
