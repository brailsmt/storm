--- conflicted
+++ resolved
@@ -519,32 +519,10 @@
                              (apply merge-with set/union))
         assigned-slots (assigned-slots storm-cluster-state)
         all-slots (merge-with set/union available-slots assigned-slots)
-<<<<<<< HEAD
-        supervisor-infos (all-supervisor-info storm-cluster-state)
-        supervisors (into {} (for [[sid supervisor-info] supervisor-infos
-                                   :let [hostname (:hostname supervisor-info)
-                                         scheduler-meta (:scheduler-meta supervisor-info)
-                                         dead-ports (dead-slots sid)
-                                         ;; hide the dead-ports from the all-ports
-                                         ;; these dead-ports can be reused in next round of assignments
-                                         all-ports (-> sid
-                                                       all-slots
-                                                       (set/difference dead-ports)
-                                                       ((fn [ports] (map int ports))))
-                                         supervisor-details (SupervisorDetails. sid hostname scheduler-meta all-ports)]]
-                               {sid supervisor-details}))
-        cluster (Cluster. supervisors existing-scheduler-assignments)
-=======
+
         supervisors (read-all-supervisor-details nimbus all-slots supervisor->dead-ports)
         cluster (Cluster. supervisors topology->scheduler-assignment)
-        scheduler (if (conf STORM-SCHEDULER)
-                    (do
-                      (log-message "Using custom scheduler: " (conf STORM-SCHEDULER))
-                      (-> (conf STORM-SCHEDULER) (Class/forName) .newInstance))
-                    (do
-                      (log-message "Using system default scheduler")
-                      (DefaultScheduler.)))
->>>>>>> ebe82464
+
         ;; call scheduler.schedule to schedule all the topologies
         ;; the new assignments for all the topologies are in the cluster object.
         _ (.schedule (:scheduler nimbus) topologies cluster)
