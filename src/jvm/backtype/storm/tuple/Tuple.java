package backtype.storm.tuple;

import backtype.storm.generated.GlobalStreamId;
import backtype.storm.task.TopologyContext;
import clojure.lang.ILookup;
import clojure.lang.Seqable;
import clojure.lang.Indexed;
import clojure.lang.Counted;
import clojure.lang.ISeq;
import clojure.lang.ASeq;
import clojure.lang.AFn;
import clojure.lang.IPersistentMap;
import clojure.lang.PersistentArrayMap;
import clojure.lang.IMapEntry;
import clojure.lang.IPersistentCollection;
import clojure.lang.Obj;
import clojure.lang.IMeta;
import clojure.lang.Keyword;
import clojure.lang.Symbol;
import clojure.lang.MapEntry;
import java.util.Iterator;
import java.util.HashMap;
import java.util.List;
import java.util.Map;
import java.util.Collection;
import java.util.Set;
import clojure.lang.RT;

/**
 * The tuple is the main data structure in Storm. A tuple is a named list of values, 
 * where each value can be any type. Tuples are dynamically typed -- the types of the fields 
 * do not need to be declared. Tuples have helper methods like getInteger and getString 
 * to get field values without having to cast the result.
 * 
 * Storm needs to know how to serialize all the values in a tuple. By default, Storm 
 * knows how to serialize the primitive types, strings, and byte arrays. If you want to 
 * use another type, you'll need to implement and register a serializer for that type.
 * See {@link http://github.com/nathanmarz/storm/wiki/Serialization} for more info.
 */
public class Tuple extends IndifferentAccessMap implements Seqable, Indexed, IMeta {
    private List<Object> values;
    private int taskId;
    private String streamId;
    private TopologyContext context;
    private MessageId id;
<<<<<<< HEAD
    private IPersistentMap _meta;

=======
    
>>>>>>> d4e3d3d5
    //needs to get taskId explicitly b/c could be in a different task than where it was created
    public Tuple(TopologyContext context, List<Object> values, int taskId, String streamId, MessageId id) {
        super();
        this.values = values;
        this.taskId = taskId;
        this.streamId = streamId;
        this.id = id;
        this.context = context;
        this._meta = new PersistentArrayMap( new Object[] {
            makeKeyword("stream"), getSourceStreamId(), 
            makeKeyword("component"), getSourceComponent(), 
            makeKeyword("task"), getSourceTask()});
        
        String componentId = context.getComponentId(taskId);
        Fields schema = context.getComponentOutputFields(componentId, streamId);
        if(values.size()!=schema.size()) {
            throw new IllegalArgumentException(
                    "Tuple created with wrong number of fields. " +
                    "Expected " + schema.size() + " fields but got " +
                    values.size() + " fields");
        }
    }

    public Tuple(TopologyContext context, List<Object> values, int taskId, String streamId) {
        this(context, values, taskId, streamId, MessageId.makeUnanchored());
    }
    
    public Tuple copyWithNewId(long id) {
        Map<Long, Long> newIds = new HashMap<Long, Long>();
        for(Long anchor: this.id.getAnchorsToIds().keySet()) {
            newIds.put(anchor, id);
        }
        return new Tuple(this.context, this.values, this.taskId, this.streamId, MessageId.makeId(newIds));
    }

    /**
     * Returns the number of fields in this tuple.
     */
    public int size() {
        return values.size();
    }
    
    public int fieldIndex(String field) {
        return getFields().fieldIndex(field);
    }
    
    /**
     * Gets the field at position i in the tuple. Returns object since tuples are dynamically typed.
     */
    public Object getValue(int i) {
        return values.get(i);
    }

    /**
     * Returns the String at position i in the tuple. If that field is not a String, 
     * you will get a runtime error.
     */
    public String getString(int i) {
        return (String) values.get(i);
    }

    /**
     * Returns the Integer at position i in the tuple. If that field is not an Integer, 
     * you will get a runtime error.
     */
    public Integer getInteger(int i) {
        return (Integer) values.get(i);
    }

    /**
     * Returns the Long at position i in the tuple. If that field is not a Long, 
     * you will get a runtime error.
     */
    public Long getLong(int i) {
        return (Long) values.get(i);
    }

    /**
     * Returns the Boolean at position i in the tuple. If that field is not a Boolean, 
     * you will get a runtime error.
     */
    public Boolean getBoolean(int i) {
        return (Boolean) values.get(i);
    }

    /**
     * Returns the Short at position i in the tuple. If that field is not a Short, 
     * you will get a runtime error.
     */
    public Short getShort(int i) {
        return (Short) values.get(i);
    }

    /**
     * Returns the Byte at position i in the tuple. If that field is not a Byte, 
     * you will get a runtime error.
     */
    public Byte getByte(int i) {
        return (Byte) values.get(i);
    }

    /**
     * Returns the Double at position i in the tuple. If that field is not a Double, 
     * you will get a runtime error.
     */
    public Double getDouble(int i) {
        return (Double) values.get(i);
    }

    /**
     * Returns the Float at position i in the tuple. If that field is not a Float, 
     * you will get a runtime error.
     */
    public Float getFloat(int i) {
        return (Float) values.get(i);
    }

    /**
     * Returns the byte array at position i in the tuple. If that field is not a byte array, 
     * you will get a runtime error.
     */
    public byte[] getBinary(int i) {
        return (byte[]) values.get(i);
    }
    
    
    public Object getValueByField(String field) {
        return values.get(fieldIndex(field));
    }

    public String getStringByField(String field) {
        return (String) values.get(fieldIndex(field));
    }

    public Integer getIntegerByField(String field) {
        return (Integer) values.get(fieldIndex(field));
    }

    public Long getLongByField(String field) {
        return (Long) values.get(fieldIndex(field));
    }

    public Boolean getBooleanByField(String field) {
        return (Boolean) values.get(fieldIndex(field));
    }

    public Short getShortByField(String field) {
        return (Short) values.get(fieldIndex(field));
    }

    public Byte getByteByField(String field) {
        return (Byte) values.get(fieldIndex(field));
    }

    public Double getDoubleByField(String field) {
        return (Double) values.get(fieldIndex(field));
    }

    public Float getFloatByField(String field) {
        return (Float) values.get(fieldIndex(field));
    }

    public byte[] getBinaryByField(String field) {
        return (byte[]) values.get(fieldIndex(field));
    }
    
    @Deprecated
    public List<Object> getTuple() {
        return values;
    }

    /**
     * Gets all the values in this tuple.
     */
    public List<Object> getValues() {
        return values;
    }
    
    /**
     * Gets the names of the fields in this tuple.
     */
    public Fields getFields() {
        return context.getComponentOutputFields(getSourceComponent(), getSourceStreamId());
    }

    /**
     * Returns a subset of the tuple based on the fields selector.
     */
    public List<Object> select(Fields selector) {
        return getFields().select(selector, values);
    }
    
    
    /**
     * Returns the global stream id (component + stream) of this tuple.
     */
    public GlobalStreamId getSourceGlobalStreamid() {
        return new GlobalStreamId(getSourceComponent(), streamId);
    }
    
    /**
     * Gets the id of the component that created this tuple.
     */
    public String getSourceComponent() {
        return context.getComponentId(taskId);
    }
    
    /**
     * Gets the id of the task that created this tuple.
     */
    public int getSourceTask() {
        return taskId;
    }
    
    /**
     * Gets the id of the stream that this tuple was emitted to.
     */
    public String getSourceStreamId() {
        return streamId;
    }
    
    public MessageId getMessageId() {
        return id;
    }
    
    @Override
    public String toString() {
        return "source: " + getSourceComponent() + ":" + taskId + ", stream: " + streamId + ", id: "+ id.toString() + ", " + values.toString();
    }
    
    @Override
    public boolean equals(Object other) {
        // for OutputCollector
        return this == other;
    }
    
    @Override
    public int hashCode() {
        // for OutputCollector
        return System.identityHashCode(this);
    }

    private final Keyword makeKeyword(String name) {
        return Keyword.intern(Symbol.create(name));
    }    

    /* ILookup */
    @Override
    public Object valAt(Object o) {
        try {
            if(o instanceof Keyword) {
                return getValueByField(((Keyword) o).getName());
            } else if(o instanceof String) {
                return getValueByField((String) o);
            }
        } catch(IllegalArgumentException e) {
        }
        return null;
    }

    /* Seqable */
    public ISeq seq() {
        if(values.size() > 0) {
            return new Seq(getFields().toList(), values, 0);
        }
        return null;
    }

    static class Seq extends ASeq implements Counted {
        final List<String> fields;
        final List<Object> values;
        final int i;

        Seq(List<String> fields, List<Object> values, int i) {
            this.fields = fields;
            this.values = values;
            this.i = i;
        }

        public Seq(IPersistentMap meta, List<String> fields, List<Object> values, int i) {
            super(meta);
            this.fields= fields;
            this.values = values;
            this.i = i;
        }

        public Object first() {
            return new MapEntry(fields.get(i), values.get(i));
        }

        public ISeq next() {
            if(i+1 < fields.size()) {
                return new Seq(fields, values, i+1);
            }
            return null;
        }

        public int count() {
            return fields.size();
        }

        public Obj withMeta(IPersistentMap meta) {
            return new Seq(meta, fields, values, i);
        }
    }

    /* Indexed */
    public Object nth(int i) {
        if(i < values.size()) {
            return values.get(i);
        } else {
            return null;
        }
    }

    public Object nth(int i, Object notfound) {
        Object ret = nth(i);
        if(ret==null) ret = notfound;
        return ret;
    }

    /* Counted */
    public int count() {
        return values.size();
    }

    /* IMeta */
    public IPersistentMap meta() {
        return _meta;
    }

    private PersistentArrayMap toMap() {
        Object array[] = new Object[values.size()*2];
        List<String> fields = getFields().toList();
        for(int i=0; i < values.size(); i++) {
            array[i*2] = fields.get(i);
            array[(i*2)+1] = values.get(i);
        }
        return new PersistentArrayMap(array);
    }

    public IPersistentMap getMap() {
        if(_map==null) {
            setMap(toMap());
        }
        return _map;
    }
}<|MERGE_RESOLUTION|>--- conflicted
+++ resolved
@@ -43,12 +43,8 @@
     private String streamId;
     private TopologyContext context;
     private MessageId id;
-<<<<<<< HEAD
     private IPersistentMap _meta;
 
-=======
-    
->>>>>>> d4e3d3d5
     //needs to get taskId explicitly b/c could be in a different task than where it was created
     public Tuple(TopologyContext context, List<Object> values, int taskId, String streamId, MessageId id) {
         super();
